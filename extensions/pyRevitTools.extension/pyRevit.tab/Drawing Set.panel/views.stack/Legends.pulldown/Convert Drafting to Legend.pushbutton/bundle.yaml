title:
<<<<<<< HEAD
  fr_fr: Convertit vues de dessin en légendes
  en_us: Convert drafting to legend
tooltip:
  fr_fr: Convertit les vues de dessin sélectionnées en vue de légende
=======
  fr_fr: Convertir vues de dessin en légendes
  en_us: Convert drafting to legend
tooltip:
  fr_fr: Convertir les vues de dessin sélectionnées en vue de légende
>>>>>>> 28b5f4fb
  en_us: Converts selected drafting views to legend views<|MERGE_RESOLUTION|>--- conflicted
+++ resolved
@@ -1,13 +1,6 @@
 title:
-<<<<<<< HEAD
-  fr_fr: Convertit vues de dessin en légendes
-  en_us: Convert drafting to legend
-tooltip:
-  fr_fr: Convertit les vues de dessin sélectionnées en vue de légende
-=======
   fr_fr: Convertir vues de dessin en légendes
   en_us: Convert drafting to legend
 tooltip:
   fr_fr: Convertir les vues de dessin sélectionnées en vue de légende
->>>>>>> 28b5f4fb
   en_us: Converts selected drafting views to legend views