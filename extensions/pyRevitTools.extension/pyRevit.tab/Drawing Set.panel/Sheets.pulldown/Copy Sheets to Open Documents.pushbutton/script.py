import sys

from pyrevit.framework import List
from pyrevit import forms
from pyrevit import revit, DB, UI
from pyrevit import script
from Autodesk.Revit.DB import Element as DBElement


__helpurl__ = 'https://www.youtube.com/watch?v=9Q-J6mWBYJI&t=17s'
__doc__ = 'Copies selected or current sheet(s) to other ' \
          'projects currently open in Revit. Make sure the destination ' \
          'documents have at least one Legend view (Revit API does not ' \
          'provide a method to create Legend views so this script needs ' \
          'to duplicate an existing one to create a new Legend).'


logger = script.get_logger()
output = script.get_output()

selection = revit.get_selection()


class Option(forms.TemplateListItem):
    def __init__(self, op_name, default_state=False):
        super(Option, self).__init__(op_name)
        self.state = default_state


class OptionSet:
    def __init__(self):
        self.op_copy_vports = Option('Copy Viewports', True)
        self.op_copy_schedules = Option('Copy Schedules', True)
        self.op_copy_titleblock = Option('Copy Sheet Titleblock', True)
        self.op_copy_revisions = Option('Copy and Set Sheet Revisions', False)
        self.op_copy_guides = Option('Copy Guide Grids', True)
        self.op_update_exist_view_contents = \
            Option('Update Existing View Contents')
        # self.op_update_exist_vport_locations = \
        #    Option('Update Existing Viewport Locations')


class CopyUseDestination(DB.IDuplicateTypeNamesHandler):
    """Handle copy and paste errors."""

    def OnDuplicateTypeNamesFound(self, args):
        """Use destination model types if duplicate."""
        return DB.DuplicateTypeAction.UseDestinationTypes


def get_user_options():
    op_set = OptionSet()
    return_options = \
        forms.SelectFromList.show(
            [getattr(op_set, x) for x in dir(op_set) if x.startswith('op_')],
            title='Select Copy Options',
            button_name='Copy Now',
            multiselect=True
            )

    if not return_options:
        sys.exit(0)

    return op_set


def get_dest_docs():
    # find open documents other than the active doc
    selected_dest_docs = \
        forms.select_open_docs(title='Select Destination Documents')
    if not selected_dest_docs:
        sys.exit(0)
    else:
        return selected_dest_docs


def get_source_sheets():
    sheet_elements = forms.select_sheets(button_name='Copy Sheets')

    if not sheet_elements:
        sys.exit(0)

    return sheet_elements


def get_default_type(source_doc, type_group):
    return source_doc.GetDefaultElementTypeId(type_group)


def find_matching_view(dest_doc, source_view):
    for v in DB.FilteredElementCollector(dest_doc).OfClass(DB.View):
        if v.ViewType == source_view.ViewType \
                and v.ViewName == source_view.ViewName:
            if source_view.ViewType == DB.ViewType.DrawingSheet:
                if v.SheetNumber == source_view.SheetNumber:
                    return v
            else:
                return v


def find_guide(guide_name, source_doc):
    # collect guides in dest_doc
    guide_elements = \
        DB.FilteredElementCollector(source_doc)\
            .OfCategory(DB.BuiltInCategory.OST_GuideGrid)\
            .WhereElementIsNotElementType()\
            .ToElements()
    
    # find guide with same name
    for guide in guide_elements:
        if str(guide.Name).lower() == guide_name.lower():
            return guide


def get_view_contents(dest_doc, source_view):
    view_elements = DB.FilteredElementCollector(dest_doc, source_view.Id)\
                      .WhereElementIsNotElementType()\
                      .ToElements()

    elements_ids = []
    for element in view_elements:
        if (element.Category and element.Category.Name == 'Title Blocks') \
                and not OPTION_SET.op_copy_titleblock:
            continue
        elif isinstance(element, DB.ScheduleSheetInstance) \
                and not OPTION_SET.op_copy_schedules:
            continue
        elif isinstance(element, DB.Viewport) \
<<<<<<< HEAD
                or 'ExtentElem' in revit.ElementWrapper(element).name:
=======
                or 'extentelem' in str(element.Name).lower():
            continue
        elif isinstance(element, DB.Element) \
                and element.Category \
                and 'guide' in str(element.Category.Name).lower():
            continue
        elif isinstance(element, DB.Element) \
                and element.Category \
                and 'views' == str(element.Category.Name).lower():
>>>>>>> 5e067904
            continue
        else:
            elements_ids.append(element.Id)
    return elements_ids


def ensure_dest_revision(src_rev, all_dest_revs, dest_doc):
    # check to see if revision exists
    for rev in all_dest_revs:
        if revit.query.compare_revisions(rev, src_rev):
            return rev

    # if no matching revisions found, create a new revision and return
    logger.warning('Revision could not be found in destination model.\n'
                   'Revision Date: {}\n'
                   'Revision Description: {}\n'
                   'Creating a new revision. Please review revisions '
                   'after copying process is finished.'
                   .format(src_rev.RevisionDate, src_rev.Description))
    return revit.create.create_revision(description=src_rev.Description,
                                        by=src_rev.IssuedBy,
                                        to=src_rev.IssuedTo,
                                        date=src_rev.RevisionDate,
                                        doc=dest_doc)


def clear_view_contents(dest_doc, dest_view):
    logger.debug('Removing view contents: {}'.format(dest_view.Name))
    elements_ids = get_view_contents(dest_doc, dest_view)

    with revit.Transaction('Delete View Contents', doc=dest_doc):
        for el_id in elements_ids:
            try:
                dest_doc.Delete(el_id)
            except Exception as err:
                continue

    return True


def copy_view_contents(activedoc, source_view, dest_doc, dest_view,
                       clear_contents=False):
    logger.debug('Copying view contents: {} : {}'
                 .format(source_view.Name, source_view.ViewType))

    elements_ids = get_view_contents(activedoc, source_view)

    if clear_contents:
        if not clear_view_contents(dest_doc, dest_view):
            return False

    cp_options = DB.CopyPasteOptions()
    cp_options.SetDuplicateTypeNamesHandler(CopyUseDestination())

    if elements_ids:
        with revit.Transaction('Copy View Contents',
                               doc=dest_doc,
                               swallow_errors=True):
            DB.ElementTransformUtils.CopyElements(
                source_view,
                List[DB.ElementId](elements_ids),
                dest_view, None, cp_options
                )

    return True


def copy_view(activedoc, source_view, dest_doc):
    matching_view = find_matching_view(dest_doc, source_view)
    if matching_view:
        print('\t\t\tView/Sheet already exists in document.')
        if OPTION_SET.op_update_exist_view_contents:
            if not copy_view_contents(activedoc,
                                      source_view,
                                      dest_doc,
                                      matching_view,
                                      clear_contents=True):
                logger.error('Could not copy view contents: {}'
                             .format(source_view.Name))

        return matching_view

    logger.debug('Copying view: {}'.format(source_view.Name))
    new_view = None

    if source_view.ViewType == DB.ViewType.DrawingSheet:
        try:
            logger.debug('Source view is a sheet. '
                         'Creating destination sheet.')

            with revit.Transaction('Create Sheet', doc=dest_doc):
                new_view = DB.ViewSheet.Create(dest_doc,
                                               DB.ElementId.InvalidElementId)
                new_view.ViewName = source_view.ViewName
                new_view.SheetNumber = source_view.SheetNumber
        except Exception as sheet_err:
            logger.error('Error creating sheet. | {}'.format(sheet_err))
    elif source_view.ViewType == DB.ViewType.DraftingView:
        try:
            logger.debug('Source view is a drafting. '
                         'Creating destination drafting view.')

            with revit.Transaction('Create Drafting View', doc=dest_doc):
                new_view = DB.ViewDrafting.Create(
                    dest_doc,
                    get_default_type(dest_doc,
                                     DB.ElementTypeGroup.ViewTypeDrafting)
                )
                new_view.ViewName = source_view.ViewName
                new_view.Scale = source_view.Scale
        except Exception as sheet_err:
            logger.error('Error creating drafting view. | {}'
                         .format(sheet_err))
    elif source_view.ViewType == DB.ViewType.Legend:
        try:
            logger.debug('Source view is a legend. '
                         'Creating destination legend view.')

            first_legend = revit.query.find_first_legend(dest_doc)
            if first_legend:
                with revit.Transaction('Create Legend View', doc=dest_doc):
                    new_view = \
                        dest_doc.GetElement(
                            first_legend.Duplicate(
                                DB.ViewDuplicateOption.Duplicate
                                )
                            )
                    new_view.ViewName = source_view.ViewName
                    new_view.Scale = source_view.Scale
            else:
                logger.error('Destination document must have at least one '
                             'Legend view. Skipping legend.')
        except Exception as sheet_err:
            logger.error('Error creating drafting view. | {}'
                         .format(sheet_err))

    if new_view:
        copy_view_contents(activedoc, source_view, dest_doc, new_view)

    return new_view


def copy_viewport_types(activedoc, vport_type, vport_typename,
                        dest_doc, newvport):
    dest_vport_typenames = [DBElement.Name.GetValue(dest_doc.GetElement(x))
                            for x in newvport.GetValidTypes()]

    cp_options = DB.CopyPasteOptions()
    cp_options.SetDuplicateTypeNamesHandler(CopyUseDestination())

    if vport_typename not in dest_vport_typenames:
        with revit.Transaction('Copy Viewport Types',
                               doc=dest_doc,
                               swallow_errors=True):
            DB.ElementTransformUtils.CopyElements(
                activedoc,
                List[DB.ElementId]([vport_type.Id]),
                dest_doc,
                None,
                cp_options,
                )


def apply_viewport_type(activedoc, vport_id, dest_doc, newvport_id):
    with revit.Transaction('Apply Viewport Type', doc=dest_doc):
        vport = activedoc.GetElement(vport_id)
        vport_type = activedoc.GetElement(vport.GetTypeId())
        vport_typename = DBElement.Name.GetValue(vport_type)

        newvport = dest_doc.GetElement(newvport_id)

        copy_viewport_types(activedoc, vport_type, vport_typename,
                            dest_doc, newvport)

        for vtype_id in newvport.GetValidTypes():
            vtype = dest_doc.GetElement(vtype_id)
            if DBElement.Name.GetValue(vtype) == vport_typename:
                newvport.ChangeTypeId(vtype_id)


def copy_sheet_viewports(activedoc, source_sheet, dest_doc, dest_sheet):
    existing_views = [dest_doc.GetElement(x).ViewId
                      for x in dest_sheet.GetAllViewports()]

    for vport_id in source_sheet.GetAllViewports():
        vport = activedoc.GetElement(vport_id)
        vport_view = activedoc.GetElement(vport.ViewId)

        print('\t\tCopying/updating view: {}'.format(vport_view.ViewName))
        new_view = copy_view(activedoc, vport_view, dest_doc)

        if new_view:
            if new_view.Id not in existing_views:
                print('\t\t\tPlacing copied view on sheet.')
                with revit.Transaction('Place View on Sheet', doc=dest_doc):
                    nvport = DB.Viewport.Create(dest_doc,
                                                dest_sheet.Id,
                                                new_view.Id,
                                                vport.GetBoxCenter())
                if nvport:
                    apply_viewport_type(activedoc, vport_id,
                                        dest_doc, nvport.Id)
            else:
                print('\t\t\tView already exists on the sheet.')


def copy_sheet_revisions(activedoc, source_sheet, dest_doc, dest_sheet):
    all_src_revs = revit.query.get_revisions(doc=activedoc)
    all_dest_revs = revit.query.get_revisions(doc=dest_doc)
    revisions_to_set = []

    with revit.Transaction('Copy and Set Revisions', doc=dest_doc):
        for src_revid in source_sheet.GetAdditionalRevisionIds():
            set_rev = ensure_dest_revision(activedoc.GetElement(src_revid),
                                           all_dest_revs,
                                           dest_doc)
            revisions_to_set.append(set_rev)

        if revisions_to_set:
            revit.update.update_sheet_revisions(revisions_to_set,
                                                [dest_sheet],
                                                state=True,
                                                doc=dest_doc)


def copy_sheet_guides(activedoc, source_sheet, dest_doc, dest_sheet):
    # sheet guide
    source_sheet_guide_param = \
        source_sheet.Parameter[DB.BuiltInParameter.SHEET_GUIDE_GRID]
    source_sheet_guide_element = \
        activedoc.GetElement(source_sheet_guide_param.AsElementId())
    
    if source_sheet_guide_element:
        if not find_guide(source_sheet_guide_element.Name, dest_doc):
            # copy guides to dest_doc
            cp_options = DB.CopyPasteOptions()
            cp_options.SetDuplicateTypeNamesHandler(CopyUseDestination())

            with revit.Transaction('Copy Sheet Guide', doc=dest_doc):
                DB.ElementTransformUtils.CopyElements(
                    activedoc,
                    List[DB.ElementId]([source_sheet_guide_element.Id]),
                    dest_doc, None, cp_options
                    )

        dest_guide = find_guide(source_sheet_guide_element.Name, dest_doc)
        if dest_guide:
            # set the guide
            with revit.Transaction('Set Sheet Guide', doc=dest_doc):
                dest_sheet_guide_param = \
                    dest_sheet.Parameter[DB.BuiltInParameter.SHEET_GUIDE_GRID]
                dest_sheet_guide_param.Set(dest_guide.Id)
        else:
            logger.error('Error copying and setting sheet guide for sheet {}'
                         .format(source_sheet.Name))


def copy_sheet(activedoc, source_sheet, dest_doc):
    logger.debug('Copying sheet {} to document {}'
                 .format(source_sheet.Name,
                         dest_doc.Title))
    print('\tCopying/updating Sheet: {}'.format(source_sheet.Name))
    with revit.TransactionGroup('Import Sheet', doc=dest_doc):
        logger.debug('Creating destination sheet...')
        new_sheet = copy_view(activedoc, source_sheet, dest_doc)

        if new_sheet:
            if OPTION_SET.op_copy_vports:
                logger.debug('Copying sheet viewports...')
                copy_sheet_viewports(activedoc, source_sheet,
                                     dest_doc, new_sheet)
            else:
                print('Skipping viewports...')

            if OPTION_SET.op_copy_guides:
                logger.debug('Copying sheet guide grids...')
                copy_sheet_guides(activedoc, source_sheet,
                                  dest_doc, new_sheet)
            else:
                print('Skipping sheet guides...')

            if OPTION_SET.op_copy_revisions:
                logger.debug('Copying sheet revisions...')
                copy_sheet_revisions(activedoc, source_sheet,
                                     dest_doc, new_sheet)
            else:
                print('Skipping revisions...')

        else:
            logger.error('Failed copying sheet: {}'.format(source_sheet.Name))


dest_docs = get_dest_docs()
doc_count = len(dest_docs)

source_sheets = get_source_sheets()
sheet_count = len(source_sheets)

OPTION_SET = get_user_options()

total_work = doc_count * sheet_count
work_counter = 0

for dest_doc in dest_docs:
    output.print_md('**Copying Sheet(s) to Document:** {0}'
                    .format(dest_doc.Title))

    for source_sheet in source_sheets:
        print('Copying Sheet: {0} - {1}'.format(source_sheet.SheetNumber,
                                                source_sheet.Name))
        copy_sheet(revit.doc, source_sheet, dest_doc)
        work_counter += 1
        output.update_progress(work_counter, total_work)

    output.print_md('**Copied {} sheets to {} documents.**'
                    .format(sheet_count, doc_count))<|MERGE_RESOLUTION|>--- conflicted
+++ resolved
@@ -126,10 +126,7 @@
                 and not OPTION_SET.op_copy_schedules:
             continue
         elif isinstance(element, DB.Viewport) \
-<<<<<<< HEAD
                 or 'ExtentElem' in revit.ElementWrapper(element).name:
-=======
-                or 'extentelem' in str(element.Name).lower():
             continue
         elif isinstance(element, DB.Element) \
                 and element.Category \
@@ -138,7 +135,6 @@
         elif isinstance(element, DB.Element) \
                 and element.Category \
                 and 'views' == str(element.Category.Name).lower():
->>>>>>> 5e067904
             continue
         else:
             elements_ids.append(element.Id)
