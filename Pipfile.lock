--- conflicted
+++ resolved
@@ -26,30 +26,6 @@
         },
         "black": {
             "hashes": [
-<<<<<<< HEAD
-                "sha256:037e9b4664cafda5f025a1728c50a9e9aedb99a759c89f760bd83730e76ba884",
-                "sha256:1b917a2aa020ca600483a7b340c165970b26e9029067f019e3755b56e8dd5916",
-                "sha256:1f8ce316753428ff68749c65a5f7844631aa18c8679dfd3ca9dc1a289979c258",
-                "sha256:33d40f5b06be80c1bbce17b173cda17994fbad096ce60eb22054da021bf933d1",
-                "sha256:3f157a8945a7b2d424da3335f7ace89c14a3b0625e6593d21139c2d8214d55ce",
-                "sha256:5ed45ac9a613fb52dad3b61c8dea2ec9510bf3108d4db88422bacc7d1ba1243d",
-                "sha256:6d23d7822140e3fef190734216cefb262521789367fbdc0b3f22af6744058982",
-                "sha256:7670242e90dc129c539e9ca17665e39a146a761e681805c54fbd86015c7c84f7",
-                "sha256:7b4d10b0f016616a0d93d24a448100adf1699712fb7a4efd0e2c32bbb219b173",
-                "sha256:7cb5936e686e782fddb1c73f8aa6f459e1ad38a6a7b0e54b403f1f05a1507ee9",
-                "sha256:7d56124b7a61d092cb52cce34182a5280e160e6aff3137172a68c2c2c4b76bcb",
-                "sha256:840015166dbdfbc47992871325799fd2dc0dcf9395e401ada6d88fe11498abad",
-                "sha256:9c74de4c77b849e6359c6f01987e94873c707098322b91490d24296f66d067dc",
-                "sha256:b15b75fc53a2fbcac8a87d3e20f69874d161beef13954747e053bca7a1ce53a0",
-                "sha256:cfcce6f0a384d0da692119f2d72d79ed07c7159879d0bb1bb32d2e443382bf3a",
-                "sha256:d431e6739f727bb2e0495df64a6c7a5310758e87505f5f8cde9ff6c0f2d7e4fe",
-                "sha256:e293e4c2f4a992b980032bbd62df07c1bcff82d6964d6c9496f2cd726e246ace",
-                "sha256:ec3f8e6234c4e46ff9e16d9ae96f4ef69fa328bb4ad08198c8cee45bb1f08c69"
-            ],
-            "index": "pypi",
-            "markers": "python_version >= '3.8'",
-            "version": "==23.10.1"
-=======
                 "sha256:2818cf72dfd5d289e48f37ccfa08b460bf469e67fb7c4abb07edc2e9f16fb63f",
                 "sha256:41622020d7120e01d377f74249e677039d20e6344ff5851de8a10f11f513bf93",
                 "sha256:4acf672def7eb1725f41f38bf6bf425c8237248bb0804faa3965c036f7672d11",
@@ -76,7 +52,6 @@
             "index": "pypi",
             "markers": "python_version >= '3.8'",
             "version": "==24.3.0"
->>>>>>> 5da4c7b2
         },
         "certifi": {
             "hashes": [
@@ -404,21 +379,12 @@
         },
         "mkdocs-material": {
             "hashes": [
-<<<<<<< HEAD
-                "sha256:3d196ee67fad16b2df1a458d650a8ac1890294eaae368d26cee71bc24ad41c40",
-                "sha256:efd7cc8ae03296d728da9bd38f4db8b07ab61f9738a0cbd0dfaf2a15a50e7343"
-            ],
-            "index": "pypi",
-            "markers": "python_version >= '3.8'",
-            "version": "==9.5.4"
-=======
                 "sha256:32fce3cd8ecbd5dca6e5887cc0cf5bc78707a36f7d0f6f1bbbe9edaf428b8055",
                 "sha256:8b89b639592660f24657bb058de4aff0060cd0383148f8f51711201730f17503"
             ],
             "index": "pypi",
             "markers": "python_version >= '3.8'",
             "version": "==9.5.16"
->>>>>>> 5da4c7b2
         },
         "mkdocs-material-extensions": {
             "hashes": [
@@ -709,29 +675,6 @@
         },
         "ruff": {
             "hashes": [
-<<<<<<< HEAD
-                "sha256:226b517f42d59a543d6383cfe03cccf0091e3e0ed1b856c6824be03d2a75d3b6",
-                "sha256:2f59bcf5217c661254bd6bc42d65a6fd1a8b80c48763cb5c2293295babd945dd",
-                "sha256:5f0312ba1061e9b8c724e9a702d3c8621e3c6e6c2c9bd862550ab2951ac75c16",
-                "sha256:6bbbc3042075871ec17f28864808540a26f0f79a4478c357d3e3d2284e832998",
-                "sha256:7a36fa90eb12208272a858475ec43ac811ac37e91ef868759770b71bdabe27b6",
-                "sha256:9a1600942485c6e66119da294c6294856b5c86fd6df591ce293e4a4cc8e72989",
-                "sha256:9ebb40442f7b531e136d334ef0851412410061e65d61ca8ce90d894a094feb22",
-                "sha256:9fb6b3b86450d4ec6a6732f9f60c4406061b6851c4b29f944f8c9d91c3611c7a",
-                "sha256:a623349a505ff768dad6bd57087e2461be8db58305ebd5577bd0e98631f9ae69",
-                "sha256:b13ba5d7156daaf3fd08b6b993360a96060500aca7e307d95ecbc5bb47a69296",
-                "sha256:dcaab50e278ff497ee4d1fe69b29ca0a9a47cd954bb17963628fa417933c6eb1",
-                "sha256:e261f1baed6291f434ffb1d5c6bd8051d1c2a26958072d38dfbec39b3dda7352",
-                "sha256:e3fd36e0d48aeac672aa850045e784673449ce619afc12823ea7868fcc41d8ba",
-                "sha256:e6894b00495e00c27b6ba61af1fc666f17de6140345e5ef27dd6e08fb987259d",
-                "sha256:ee3febce7863e231a467f90e681d3d89210b900d49ce88723ce052c8761be8c7",
-                "sha256:f57de973de4edef3ad3044d6a50c02ad9fc2dff0d88587f25f1a48e3f72edf5e",
-                "sha256:f988746e3c3982bea7f824c8fa318ce7f538c4dfefec99cd09c8770bd33e6539"
-            ],
-            "index": "pypi",
-            "markers": "python_version >= '3.7'",
-            "version": "==0.1.13"
-=======
                 "sha256:3f3860057590e810c7ffea75669bdc6927bfd91e29b4baa9258fd48b540a4365",
                 "sha256:519cf6a0ebed244dce1dc8aecd3dc99add7a2ee15bb68cf19588bb5bf58e0488",
                 "sha256:60c870a7d46efcbc8385d27ec07fe534ac32f3b251e4fc44b3cbfd9e09609ef4",
@@ -753,7 +696,6 @@
             "index": "pypi",
             "markers": "python_version >= '3.7'",
             "version": "==0.3.4"
->>>>>>> 5da4c7b2
         },
         "setuptools": {
             "hashes": [
@@ -790,21 +732,6 @@
         },
         "typing-extensions": {
             "hashes": [
-<<<<<<< HEAD
-                "sha256:8f92fc8806f9a6b641eaa5318da32b44d401efaac0f6678c9bc448ba3605faa0",
-                "sha256:df8e4339e9cb77357558cbdbceca33c303714cf861d1eef15e1070055ae8b7ef"
-            ],
-            "markers": "python_version < '3.11'",
-            "version": "==4.8.0"
-        },
-        "urllib3": {
-            "hashes": [
-                "sha256:55901e917a5896a349ff771be919f8bd99aff50b79fe58fec595eb37bbc56bb3",
-                "sha256:df7aa8afb0148fa78488e7899b2c59b5f4ffcfa82e6c54ccb9dd37c1d7b52d54"
-            ],
-            "markers": "python_version >= '3.8'",
-            "version": "==2.1.0"
-=======
                 "sha256:6f1117ac0cbe64536f34520c4688cd144794f9b1d79690bfe0389aa12a347976",
                 "sha256:7427ef26efa5e4e465e3765af0e52d3897e3684c908efe20e3331e1ce51884b3"
             ],
@@ -818,7 +745,6 @@
             ],
             "markers": "python_version >= '3.8'",
             "version": "==2.2.1"
->>>>>>> 5da4c7b2
         },
         "watchdog": {
             "hashes": [
@@ -972,39 +898,6 @@
         },
         "mypy": {
             "hashes": [
-<<<<<<< HEAD
-                "sha256:19f905bcfd9e167159b3d63ecd8cb5e696151c3e59a1742e79bc3bcb540c42c7",
-                "sha256:21a1ad938fee7d2d96ca666c77b7c494c3c5bd88dff792220e1afbebb2925b5e",
-                "sha256:40b1844d2e8b232ed92e50a4bd11c48d2daa351f9deee6c194b83bf03e418b0c",
-                "sha256:41697773aa0bf53ff917aa077e2cde7aa50254f28750f9b88884acea38a16169",
-                "sha256:49ae115da099dcc0922a7a895c1eec82c1518109ea5c162ed50e3b3594c71208",
-                "sha256:4c46b51de523817a0045b150ed11b56f9fff55f12b9edd0f3ed35b15a2809de0",
-                "sha256:4cbe68ef919c28ea561165206a2dcb68591c50f3bcf777932323bc208d949cf1",
-                "sha256:4d01c00d09a0be62a4ca3f933e315455bde83f37f892ba4b08ce92f3cf44bcc1",
-                "sha256:59a0d7d24dfb26729e0a068639a6ce3500e31d6655df8557156c51c1cb874ce7",
-                "sha256:68351911e85145f582b5aa6cd9ad666c8958bcae897a1bfda8f4940472463c45",
-                "sha256:7274b0c57737bd3476d2229c6389b2ec9eefeb090bbaf77777e9d6b1b5a9d143",
-                "sha256:81af8adaa5e3099469e7623436881eff6b3b06db5ef75e6f5b6d4871263547e5",
-                "sha256:82e469518d3e9a321912955cc702d418773a2fd1e91c651280a1bda10622f02f",
-                "sha256:8b27958f8c76bed8edaa63da0739d76e4e9ad4ed325c814f9b3851425582a3cd",
-                "sha256:8c223fa57cb154c7eab5156856c231c3f5eace1e0bed9b32a24696b7ba3c3245",
-                "sha256:8f57e6b6927a49550da3d122f0cb983d400f843a8a82e65b3b380d3d7259468f",
-                "sha256:925cd6a3b7b55dfba252b7c4561892311c5358c6b5a601847015a1ad4eb7d332",
-                "sha256:a43ef1c8ddfdb9575691720b6352761f3f53d85f1b57d7745701041053deff30",
-                "sha256:a8032e00ce71c3ceb93eeba63963b864bf635a18f6c0c12da6c13c450eedb183",
-                "sha256:b96ae2c1279d1065413965c607712006205a9ac541895004a1e0d4f281f2ff9f",
-                "sha256:bb8ccb4724f7d8601938571bf3f24da0da791fe2db7be3d9e79849cb64e0ae85",
-                "sha256:bbaf4662e498c8c2e352da5f5bca5ab29d378895fa2d980630656178bd607c46",
-                "sha256:cfd13d47b29ed3bbaafaff7d8b21e90d827631afda134836962011acb5904b71",
-                "sha256:d4473c22cc296425bbbce7e9429588e76e05bc7342da359d6520b6427bf76660",
-                "sha256:d8fbb68711905f8912e5af474ca8b78d077447d8f3918997fecbf26943ff3cbb",
-                "sha256:e5012e5cc2ac628177eaac0e83d622b2dd499e28253d4107a08ecc59ede3fc2c",
-                "sha256:eb4f18589d196a4cbe5290b435d135dee96567e07c2b2d43b5c4621b6501531a"
-            ],
-            "index": "pypi",
-            "markers": "python_version >= '3.8'",
-            "version": "==1.6.1"
-=======
                 "sha256:0235391f1c6f6ce487b23b9dbd1327b4ec33bb93934aa986efe8a9563d9349e6",
                 "sha256:190da1ee69b427d7efa8aa0d5e5ccd67a4fb04038c380237a0d96829cb157913",
                 "sha256:2418488264eb41f69cc64a69a745fad4a8f86649af4b1041a4c64ee61fc61129",
@@ -1036,7 +929,6 @@
             "index": "pypi",
             "markers": "python_version >= '3.8'",
             "version": "==1.9.0"
->>>>>>> 5da4c7b2
         },
         "mypy-extensions": {
             "hashes": [
@@ -1100,13 +992,8 @@
                 "sha256:69b1a937c3a517342112fb4c6df7e72fc39a38e7891a5730ed4985b5214b5475",
                 "sha256:b0abd7c89e8fb96f98db18d86106ff1d90ab692004eb746cf6eda2682f91b3cb"
             ],
-<<<<<<< HEAD
-            "markers": "python_version < '3.11'",
-            "version": "==4.9.0"
-=======
             "markers": "python_version >= '3.8'",
             "version": "==4.10.0"
->>>>>>> 5da4c7b2
         },
         "wrapt": {
             "hashes": [
