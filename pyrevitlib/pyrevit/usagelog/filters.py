<<<<<<< HEAD
"""
Provides base class and standard filters to filter the usage records data,
provided by the pyrevit.usagelog module.

    Base filter class is:
        >>> RecordFilter()

    This module provides a function ``get_auto_filters()`` that looks into the provided
    records list and automatically creates useful filters for that data.
        >>> get_auto_filters(record_list)

"""

from collections import defaultdict

=======
>>>>>>> 0eb689db
from pyrevit.coreutils import get_all_subclasses
from pyrevit.coreutils.logger import get_logger
from pyrevit.usagelog.record import RESULT_DICT


logger = get_logger(__name__)


class RecordFilter(object):
    """Superclass of all UsageRecord filters. Use the subclasses for each of access to standard parameters.

    Attributes:
        filter_param (str): This is the parameter name of the UsageRecord object, filtered by this filter
        name_template (str): This template is used to create a human-readable name for the filter
        filter_value (str): Any UsageRecord object that object.filter_param == filter_value, will pass the filter
        filter_name (str): Human-readable name for this filter.
    """

    filter_param = ''
    name_template = ''

    def __init__(self, filter_value):
        self.filter_value = filter_value
        self.filter_name = self.name_template.format(self.filter_value)

    def __eq__(self, other):
        return self.filter_value == other.filter_value

    def __ne__(self, other):
        return self.filter_value != other.filter_value

    def __hash__(self):
        return hash(self.filter_value)

    def __lt__(self, other):
        # less-than operator overload that causes the filter list to be sorted by name and then by value
        # if two filters are the same type, compare based on filter_value
        if type(self) == type(other):
            return self.filter_value < other.filter_value
        else:
            # if not, compare based on filter_name
            return self.filter_name < other.filter_name

    def filter_records(self, record_list, search_term=None):
        """Filters the input list of UsageRecord objects.

        Example:
            >>> filter = RecordCommandFilter('command name to filter')
            >>> filter.filter_records(all_records, search_term="some term")

        Args:
            record_list (list): List of UsageRecord object to be filtered
            search_term (str): If provided, filters all objects that pass object.has_term(search_term)

        Returns:
            list: Filtered list of UsageRecord objects.

        """

        filtered_list = []
        for record in record_list:
            # test for paraemter value
            if getattr(record, self.filter_param) == self.filter_value:
                # Passed filter value test:
                if search_term:
                    # check for search_term if provided
                    if record.has_term(search_term.lower()):
                        filtered_list.append(record)
                else:
                    # else add to filtered_list
                    filtered_list.append(record)

        return filtered_list


class RecordNoneFilter(RecordFilter):
    """RecordFilter that has no effect. All records pass this filter."""

    type_id = ''

    def __init__(self):
        super(RecordNoneFilter, self).__init__('None')
        self.filter_name = 'No Filter'

    def __eq__(self, other):
        return type(self) == type(other)

    def __ne__(self, other):
        return type(self) != type(other)

    def __hash__(self):
        return hash(0)

    def __lt__(self, other):
        return True

    def filter_records(self, record_list, search_term=None):
        if search_term:
            filtered_list = []
            for record in record_list:
                if record.has_term(search_term.lower()):
                    filtered_list.append(record)

            return filtered_list
        else:
            return record_list


class RecordDateFilter(RecordFilter):
    filter_param = 'date'
    name_template = 'Date: {}'


# class RecordTimeFilter:
#     filter_param = 'time'


class RecordUsernameFilter(RecordFilter):
    filter_param = 'username'
    name_template = 'User: {}'


class RecordRevitVersionFilter(RecordFilter):
    filter_param = 'revit'
    name_template = 'Revit Version: {}'


class RecordRevitBuildFilter(RecordFilter):
    filter_param = 'revitbuild'
    name_template = 'Revit Build: {}'


class RecordSessionFilter(RecordFilter):
    filter_param = 'sessionid'
    name_template = 'Session Id: {}'


class RecordPyRevitVersionFilter(RecordFilter):
    filter_param = 'pyrevit'
    name_template = 'pyRevit Version: {}'


class RecordDebugModeFilter(RecordFilter):
    filter_param = 'debug'
    name_template = 'Debug Mode: {}'


class RecordAltScriptFilter(RecordFilter):
    filter_param = 'alternate'
    name_template = 'Alternate Mode: {}'


class RecordCommandFilter(RecordFilter):
    filter_param = 'commandname'
    name_template = 'Command Name: {}'


# class RecordBundleFilter(RecordFilter):
#     filter_param = 'commandbundle'
#     name_template = 'Bundle: {}'


class RecordBundleTypeFilter(RecordFilter):
    """Filters records based on bundle type (e.g. pushbutton)."""

    filter_param = 'commandbundle'
    name_template = 'Bundle Type: {}'

    def __init__(self, filter_value):
        super(RecordBundleTypeFilter, self).__init__(filter_value)
        self.filter_value = filter_value.split('.')[1]
        self.filter_name = self.name_template.format(self.filter_value)

    def filter_records(self, record_list, search_term=None):
        filtered_list = []
        for record in record_list:
            if getattr(record, self.filter_param).endswith(self.filter_value):
                if search_term:
                    if record.has_term(search_term.lower()):
                        filtered_list.append(record)
                else:
                    filtered_list.append(record)
        return filtered_list


class RecordExtensionFilter(RecordFilter):
    filter_param = 'commandextension'
    name_template = 'Extension: {}'


class RecordResultFilter(RecordFilter):
    """
    Filters records based on result code (e.g. 0, 1, 2).
    Also overrides filter_name to convert the integer result code to human-readable code name.
    """

    filter_param = 'resultcode'
    name_template = 'Result Code: {}'

    def __init__(self, filter_value):
        RecordFilter.__init__(self, filter_value)
        # overrides filter_name to convert the integer result code to human-readable codename
        self.filter_name = self.name_template.format(RESULT_DICT[self.filter_value])


# lets find all subclasses of the RecordFilter class (all custom filters)
filter_types = get_all_subclasses([RecordFilter])
<<<<<<< HEAD
# and make a filter dictionary based on the filter parameter names
# so FILTERS_DICT['commandname'] returns a filter that filters the
# records based on their 'commandname' property
FILTERS_DICT = {f.filter_param:f for f in filter_types}


def get_auto_filters(record_list):
    """
    Returns a list of RecordFilter objects. This function works on the input list of usage records.
    This function traverses the usage records list, finds the parameters on each record object and
    creates a filter object for each (if a subclass of RecordFilter is available to that parameter)

    Any of the filter objects returned from this function, can be passed to the db.get_records() method
    to filter the usage record data.

        Example of typical use:
        >>> all_unfiltered_records = pyrevit.usagelog.db.get_records()
        >>> filter_list = pyrevit.usagelog.filters.get_auto_filters(all_unfiltered_records)
        >>> chosen_filter = filter_list[n]
        >>> filtered_records = pyrevit.usagelog.db.get_records(record_filter=chosen_filter)

    Args:
        record_list (list): list of UsageRecord objects

    Returns:
        list: returns a list of RecordFilter objects, sorted; Empty list if no filters could be created.
    """

    # make a filter list and add the `None` filter to it.
    auto_filters = set([RecordNoneFilter()])
=======
FILTERS_DICT = {f.filter_param: f for f in filter_types}


def get_auto_filters(record_list):
    auto_filters = set()
    auto_filters.add(RecordNoneFilter())
>>>>>>> 0eb689db
    for record in record_list:
        # find parameters in the record object
        for param, value in record.__dict__.items():
            if param in FILTERS_DICT:
                # and if a filter is provided for that parameter, setup the filter and add to the list.
                logger.debug('Adding filter: param={} value={}'.format(param, value))
                auto_filters.add(FILTERS_DICT[param](value))

    # return a sorted list of filters for ease of use
    return sorted(auto_filters)<|MERGE_RESOLUTION|>--- conflicted
+++ resolved
@@ -1,4 +1,3 @@
-<<<<<<< HEAD
 """
 Provides base class and standard filters to filter the usage records data,
 provided by the pyrevit.usagelog module.
@@ -11,11 +10,6 @@
         >>> get_auto_filters(record_list)
 
 """
-
-from collections import defaultdict
-
-=======
->>>>>>> 0eb689db
 from pyrevit.coreutils import get_all_subclasses
 from pyrevit.coreutils.logger import get_logger
 from pyrevit.usagelog.record import RESULT_DICT
@@ -223,11 +217,10 @@
 
 # lets find all subclasses of the RecordFilter class (all custom filters)
 filter_types = get_all_subclasses([RecordFilter])
-<<<<<<< HEAD
 # and make a filter dictionary based on the filter parameter names
 # so FILTERS_DICT['commandname'] returns a filter that filters the
 # records based on their 'commandname' property
-FILTERS_DICT = {f.filter_param:f for f in filter_types}
+FILTERS_DICT = {f.filter_param: f for f in filter_types}
 
 
 def get_auto_filters(record_list):
@@ -253,15 +246,8 @@
     """
 
     # make a filter list and add the `None` filter to it.
-    auto_filters = set([RecordNoneFilter()])
-=======
-FILTERS_DICT = {f.filter_param: f for f in filter_types}
-
-
-def get_auto_filters(record_list):
     auto_filters = set()
     auto_filters.add(RecordNoneFilter())
->>>>>>> 0eb689db
     for record in record_list:
         # find parameters in the record object
         for param, value in record.__dict__.items():
