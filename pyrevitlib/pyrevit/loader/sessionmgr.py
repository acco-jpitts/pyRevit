--- conflicted
+++ resolved
@@ -369,13 +369,8 @@
     return None
 
 
-<<<<<<< HEAD
-def execute_command_cls(extcmd_type,
-                        clean_engine=None, fullframe_engine=None,
+def create_tmp_commanddata():
                         alternate_mode=False):
-=======
-def create_tmp_commanddata():
->>>>>>> 0c93f508
     tmp_cmd_data = \
         FormatterServices.GetUninitializedObject(UI.ExternalCommandData)
     tmp_cmd_data.Application = HOST_APP.uiapp
@@ -396,17 +391,9 @@
     # force using fullframe engine
     command_instance.baked_needsFullFrameEngine = fullframe_engine
 
-<<<<<<< HEAD
-    # force using the alternate script
-    if alternate_mode:
-        command_instance.altScriptModeOverride = True
-
-    re = command_instance.Execute(tmp_cmd_data, '', DB.ElementSet())
-=======
     re = command_instance.Execute(create_tmp_commanddata(),
                                   '',
                                   DB.ElementSet())
->>>>>>> 0c93f508
     command_instance = None
     return re
 
